// Copyright 2015-2020 Parity Technologies
//
// Licensed under the Apache License, Version 2.0 <LICENSE-APACHE or
// http://www.apache.org/licenses/LICENSE-2.0> or the MIT license
// <LICENSE-MIT or http://opensource.org/licenses/MIT>, at your
// option. This file may not be copied, modified, or distributed
// except according to those terms.

//! Utils used by different modules.

<<<<<<< HEAD
use {Error, Word};

/// Converts a vector of bytes with len equal n * 32, to a vector of slices.
=======
use crate::{Word, Error};

/// Converts vector of bytes with len equal n * 32, to a vector of slices.
>>>>>>> 6698c5d9
pub fn slice_data(data: &[u8]) -> Result<Vec<Word>, Error> {
	if data.len() % 32 != 0 {
		return Err(Error::InvalidData);
	}

	let times = data.len() / 32;
	let mut result = Vec::with_capacity(times);
	for i in 0..times {
		let mut slice = [0u8; 32];
		let offset = 32 * i;
		slice.copy_from_slice(&data[offset..offset + 32]);
		result.push(slice);
	}
	Ok(result)
}

/// Converts a u32 to a right aligned array of 32 bytes.
pub fn pad_u32(value: u32) -> Word {
	let mut padded = [0u8; 32];
	padded[28] = (value >> 24) as u8;
	padded[29] = (value >> 16) as u8;
	padded[30] = (value >> 8) as u8;
	padded[31] = value as u8;
	padded
}

/// Converts an i128 to a right aligned array of 32 bytes.
pub fn pad_i128(value: i128) -> Word {
	if value >= 0 {
		let mut padded = [0u8; 32];
		padded[16..].copy_from_slice(&value.to_be_bytes());
		return padded;
	}

	let mut padded = [0xffu8; 32];
	for (idx, byte) in padded.iter_mut().enumerate().skip(16) {
		*byte = (value >> 8 * (31 - idx)) as u8;
	}
	padded
}

#[cfg(test)]
mod tests {
<<<<<<< HEAD
	use super::{pad_i128, pad_u32};
=======
	use hex_literal::hex;
	use super::{pad_u32, pad_i32};
>>>>>>> 6698c5d9

	#[test]
	fn test_pad_u32() {
		// this will fail if endianness is not supported
		assert_eq!(
			pad_u32(0).to_vec(),
			hex!("0000000000000000000000000000000000000000000000000000000000000000").to_vec()
		);
		assert_eq!(
			pad_u32(1).to_vec(),
			hex!("0000000000000000000000000000000000000000000000000000000000000001").to_vec()
		);
		assert_eq!(
			pad_u32(0x100).to_vec(),
			hex!("0000000000000000000000000000000000000000000000000000000000000100").to_vec()
		);
		assert_eq!(
			pad_u32(0xffffffff).to_vec(),
			hex!("00000000000000000000000000000000000000000000000000000000ffffffff").to_vec()
		);
	}

	#[test]
	fn test_pad_i128() {
		assert_eq!(
			pad_i128(0).to_vec(),
			hex!("0000000000000000000000000000000000000000000000000000000000000000").to_vec()
		);
		assert_eq!(
			pad_i128(1).to_vec(),
			hex!("0000000000000000000000000000000000000000000000000000000000000001").to_vec()
		);
		assert_eq!(
			pad_i128(0x01000000000000000000000000000000).to_vec(),
			hex!("0000000000000000000000000000000001000000000000000000000000000000").to_vec()
		);
		assert_eq!(
			pad_i128(0xffffffff).to_vec(),
			hex!("00000000000000000000000000000000000000000000000000000000ffffffff").to_vec()
		);

		assert_eq!(
			pad_i128(-1).to_vec(),
			hex!("ffffffffffffffffffffffffffffffffffffffffffffffffffffffffffffffff").to_vec()
		);
		assert_eq!(
			pad_i128(-2).to_vec(),
			hex!("fffffffffffffffffffffffffffffffffffffffffffffffffffffffffffffffe").to_vec()
		);
		assert_eq!(
			pad_i128(-256).to_vec(),
			hex!("ffffffffffffffffffffffffffffffffffffffffffffffffffffffffffffff00").to_vec()
		);
		assert_eq!(
			pad_i128(-512).to_vec(),
			hex!("fffffffffffffffffffffffffffffffffffffffffffffffffffffffffffffe00").to_vec()
		);
	}
}<|MERGE_RESOLUTION|>--- conflicted
+++ resolved
@@ -8,15 +8,9 @@
 
 //! Utils used by different modules.
 
-<<<<<<< HEAD
-use {Error, Word};
+use crate::{Word, Error};
 
 /// Converts a vector of bytes with len equal n * 32, to a vector of slices.
-=======
-use crate::{Word, Error};
-
-/// Converts vector of bytes with len equal n * 32, to a vector of slices.
->>>>>>> 6698c5d9
 pub fn slice_data(data: &[u8]) -> Result<Vec<Word>, Error> {
 	if data.len() % 32 != 0 {
 		return Err(Error::InvalidData);
@@ -60,12 +54,8 @@
 
 #[cfg(test)]
 mod tests {
-<<<<<<< HEAD
+	use hex_literal::hex;
 	use super::{pad_i128, pad_u32};
-=======
-	use hex_literal::hex;
-	use super::{pad_u32, pad_i32};
->>>>>>> 6698c5d9
 
 	#[test]
 	fn test_pad_u32() {
