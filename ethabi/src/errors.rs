--- conflicted
+++ resolved
@@ -7,12 +7,7 @@
 // except according to those terms.
 
 use std::{fmt, num, result::Result as StdResult, string};
-<<<<<<< HEAD
-use {hex, serde_json};
-//use uint::FromDecStrErr;
-=======
 
->>>>>>> 6698c5d9
 /// Ethabi result type
 pub type Result<T> = std::result::Result<T, Error>;
 
